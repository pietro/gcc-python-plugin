#   Copyright 2011, 2012 David Malcolm <dmalcolm@redhat.com>
#   Copyright 2011, 2012 Red Hat, Inc.
#
#   This is free software: you can redistribute it and/or modify it
#   under the terms of the GNU General Public License as published by
#   the Free Software Foundation, either version 3 of the License, or
#   (at your option) any later version.
#
#   This program is distributed in the hope that it will be useful, but
#   WITHOUT ANY WARRANTY; without even the implied warranty of
#   MERCHANTABILITY or FITNESS FOR A PARTICULAR PURPOSE.  See the GNU
#   General Public License for more details.
#
#   You should have received a copy of the GNU General Public License
#   along with this program.  If not, see
#   <http://www.gnu.org/licenses/>.

from maketreetypes import iter_tree_types

from cpybuilder import *
from wrapperbuilder import PyGccWrapperTypeObject

tree_types = list(iter_tree_types())
# FIXME: truncate the list, for ease of development:
#tree_types = list(iter_tree_types())[:3]

cu = CompilationUnit()
cu.add_include('gcc-python.h')
cu.add_include('gcc-python-wrappers.h')
cu.add_include('gcc-plugin.h')
cu.add_include("tree.h")
cu.add_include("function.h")
cu.add_include("basic-block.h")
cu.add_include("cp/cp-tree.h")
cu.add_include("c-family/c-common.h")
cu.add_include("gcc-c-api/gcc-tree.h")
cu.add_include("gcc-c-api/gcc-constant.h")
cu.add_include("gcc-c-api/gcc-declaration.h")
cu.add_include("gcc-c-api/gcc-type.h")
cu.add_include("cp/name-lookup.h")

modinit_preinit = ''
modinit_postinit = ''

def generate_tree():
    #
    # Generate the gcc.Tree class:
    #
    global modinit_preinit
    global modinit_postinit
    
    cu.add_defn("""
static PyObject *
gcc_Tree_get_type(struct PyGccTree *self, void *closure)
{
    return gcc_python_make_wrapper_tree(gcc_private_make_tree(TREE_TYPE(self->t.inner)));
}

static PyObject *
gcc_Tree_get_addr(struct PyGccTree *self, void *closure)
{
    return PyLong_FromVoidPtr(self->t.inner);
}

""")

    getsettable = PyGetSetDefTable('gcc_Tree_getset_table',
                                   [PyGetSetDef('type', 'gcc_Tree_get_type', None,
                                                'Instance of gcc.Tree giving the type of the node'),
                                    PyGetSetDef('addr', 'gcc_Tree_get_addr', None,
                                                'The address of the underlying GCC object in memory'),
                                    PyGetSetDef('str_no_uid', 'gcc_Tree_get_str_no_uid', None,
                                                'A string representation of this object, like str(), but without including any internal UID')],
                                   identifier_prefix='gcc_Tree',
                                   typename='PyGccTree')

    cu.add_defn(getsettable.c_defn())
    
    pytype = PyGccWrapperTypeObject(identifier = 'gcc_TreeType',
                          localname = 'Tree',
                          tp_name = 'gcc.Tree',
                          tp_dealloc = 'gcc_python_wrapper_dealloc',
                          struct_name = 'PyGccTree',
                          tp_new = 'PyType_GenericNew',
                          tp_getset = 'gcc_Tree_getset_table',
                          tp_hash = '(hashfunc)gcc_Tree_hash',
                          tp_str = '(reprfunc)gcc_Tree_str',
                          tp_richcompare = 'gcc_Tree_richcompare')
    methods = PyMethodTable('gcc_Tree_methods', [])
    methods.add_method('debug',
                       'gcc_Tree_debug',
                       'METH_VARARGS',
                       "Dump the tree to stderr")
    cu.add_defn("""
PyObject*
gcc_Tree_debug(PyObject *self, PyObject *args)
{
    PyGccTree *tree_obj;
    /* FIXME: type checking */
    tree_obj = (PyGccTree *)self;
    debug_tree(tree_obj->t.inner);
    Py_RETURN_NONE;
}
""")
    cu.add_defn(methods.c_defn())
    pytype.tp_methods = methods.identifier

    cu.add_defn(pytype.c_defn())
    modinit_preinit += pytype.c_invoke_type_ready()
    modinit_postinit += pytype.c_invoke_add_to_module()
    
generate_tree()

type_for_code_class = {
    'tcc_exceptional' : 'gcc_TreeType',
    'tcc_constant' : 'gcc_ConstantType',
    'tcc_type' : 'gcc_TypeType',
    'tcc_declaration' : 'gcc_DeclarationType',
    'tcc_reference' : 'gcc_ReferenceType',
    'tcc_comparison' : 'gcc_ComparisonType',
    'tcc_unary' : 'gcc_UnaryType',
    'tcc_binary' : 'gcc_BinaryType',
    'tcc_statement' : 'gcc_StatementType',
    'tcc_vl_exp' : 'gcc_VlExpType',
    'tcc_expression' : 'gcc_ExpressionType',
}

def generate_intermediate_tree_classes():
    # Generate a "middle layer" of gcc.Tree subclasses, corresponding to most of the
    # values of
    #    enum_tree_code_class
    # from GCC's tree.h
    global modinit_preinit
    global modinit_postinit

    
    for code_type in type_for_code_class.values():
        # We've already built the base class:
        if code_type == 'gcc_TreeType':
            continue

        # Strip off the "gcc_" prefix and "Type" suffix:
        localname = code_type[4:-4]

        getsettable = PyGetSetDefTable('gcc_%s_getset_table' % localname, [])

        methods = PyMethodTable('gcc_%s_methods' % localname, [])

        pytype = PyGccWrapperTypeObject(identifier = code_type,
                              localname = localname,
                              tp_name = 'gcc.%s' % localname,
                              struct_name = 'PyGccTree',
                              tp_new = 'PyType_GenericNew',
                              tp_base = '&gcc_TreeType',
                              tp_getset = getsettable.identifier,
                              tp_methods = methods.identifier)

        def add_simple_getter(name, c_expression, doc):
            getsettable.add_gsdef(name,
                                  cu.add_simple_getter('gcc_%s_get_%s' % (localname, name),
                                                       'PyGccTree',
                                                       c_expression),
                                  None,
                                  doc)

        if localname == 'Declaration':
            cu.add_defn("""
PyObject *
gcc_Declaration_get_name(struct PyGccTree *self, void *closure)
{
    if (DECL_NAME(self->t.inner)) {
        return gcc_python_string_from_string(IDENTIFIER_POINTER (DECL_NAME (self->t.inner)));
    }
    Py_RETURN_NONE;
}

static PyObject *
gcc_Declaration_get_location(struct PyGccTree *self, void *closure)
{
    return gcc_python_make_wrapper_location(gcc_decl_get_location(PyGccTree_as_gcc_decl(self)));
}
""")

            getsettable.add_gsdef('name',
                                  'gcc_Declaration_get_name',
                                  None,
                                  'The name of this declaration (string)')
            getsettable.add_gsdef('location',
                                  'gcc_Declaration_get_location',
                                  None,
                                  'The gcc.Location for this declaration')
            add_simple_getter('is_artificial',
                              'PyBool_FromLong(gcc_decl_is_artificial(PyGccTree_as_gcc_decl(self)))',
                              "Is this a compiler-generated entity?")
            add_simple_getter('is_builtin',
                              'PyBool_FromLong(gcc_decl_is_builtin(PyGccTree_as_gcc_decl(self)))',
                              "Is this declaration built in by the compiler?")
            pytype.tp_repr = '(reprfunc)gcc_Declaration_repr'

        if localname == 'Type':
            add_simple_getter('name',
                              'gcc_python_make_wrapper_tree(gcc_type_get_name(PyGccTree_as_gcc_type(self)))',
                              "The name of the type as a gcc.Tree, or None")
            add_simple_getter('pointer',
                              'PyGccPointerType_New(gcc_type_get_pointer(PyGccTree_as_gcc_type(self)))',
                              "The gcc.PointerType representing '(this_type *)'")
            getsettable.add_gsdef('attributes',
                                  'gcc_Type_get_attributes',
                                  None,
                                  'The user-defined attributes on this type')
            getsettable.add_gsdef('sizeof',
                                  'gcc_Type_get_sizeof',
                                  None,
                                  'sizeof() this type, as a gcc.IntegerCst')

            def add_type(c_expr_for_node, typename):
                # Expose the given global type node within the gcc.Tree API
                #
                # The table is populated by tree.c:build_common_builtin_nodes
                # but unfortunately this seems to be called after our plugin is
                # initialized.
                #
                # Hence we add them as properties, so that they can be looked up on
                # demand, rather than trying to look them up once when the module
                # is set up
                cu.add_defn("""
PyObject*
%s(PyObject *cls, PyObject *args)
{
    return gcc_python_make_wrapper_tree(gcc_private_make_tree(%s));
}
"""                         % ('gcc_Type_get_%s' % typename, c_expr_for_node))
                if typename == 'size_t':
                    desc = typename
                else:
                    desc = typename.replace('_', ' ')
                methods.add_method('%s' % typename,
                                   'gcc_Type_get_%s' % typename,
                                   'METH_CLASS|METH_NOARGS',
                                   "The builtin type '%s' as a gcc.Type (or None at startup before any compilation passes)" % desc)

            # Add the standard C integer types as properties.
            #
            # Tree nodes for the standard C integer types are defined in tree.h by
            #    extern GTY(()) tree integer_types[itk_none];
            # with macros to look into it of this form:
            #       #define unsigned_type_node    integer_types[itk_unsigned_int]
            #
            for std_type in ('itk_char', 'itk_signed_char',
                             'itk_unsigned_char', 'itk_short',
                             'itk_unsigned_short', 'itk_int',
                             'itk_unsigned_int', 'itk_long',
                             'itk_unsigned_long', 'itk_long_long',
                             'itk_unsigned_long_long', 'itk_int128',
                             'itk_unsigned_int128'):
                # strip off the "itk_" prefix
                assert std_type.startswith('itk_')
                stddef = std_type[4:]
                #add_simple_getter(stddef,
                #                  'gcc_python_make_wrapper_tree(gcc_private_make_tree(integer_types[%s]))' % std_type,
                #                  "The builtin type '%s' as a gcc.Type (or None at startup before any compilation passes)" % stddef.replace('_', ' '))
                add_type('integer_types[%s]' % std_type, stddef)

            # Similarly,
            #   extern GTY(()) tree global_trees[TI_MAX];
            # holds various nodes, including many with a _TYPE suffix.
            # Here are some of them:
            for ti in ('TI_UINT32_TYPE', 'TI_UINT64_TYPE',
                       'TI_FLOAT_TYPE', 'TI_DOUBLE_TYPE',
                       'TI_LONG_DOUBLE_TYPE', 'TI_VOID_TYPE', 'TI_SIZE_TYPE'):
                # strip off the "TI_" prefix and "_TYPE" suffix:
                assert ti.startswith('TI_')
                assert ti.endswith('_TYPE')

                if ti == 'TI_SIZE_TYPE':
                    name = 'size_t'
                else:
                    name = ti[3:-5].lower()
                add_type('global_trees[%s]' % ti, name)

        if localname == 'Unary':
            add_simple_getter('operand',
                              'gcc_python_make_wrapper_tree(gcc_private_make_tree(TREE_OPERAND (self->t.inner, 0)))',
                              'The operand of this expression, as a gcc.Tree')

        # Corresponds to this gcc/tree.h macro:
        #   #define IS_EXPR_CODE_CLASS(CLASS)\
        #       ((CLASS) >= tcc_reference && (CLASS) <= tcc_expression)
        if localname in ('Reference', 'Comparison', 'Unary', 'Binary',
                         'Statement' 'VlExp', 'Expression'):
            add_simple_getter('location',
                              'gcc_python_make_wrapper_location(gcc_private_make_location(EXPR_LOCATION(self->t.inner)))',
                              "The source location of this expression")

            methods.add_method('get_symbol',
                               'gcc_Tree_get_symbol', # they all share the implementation
                               'METH_CLASS|METH_NOARGS',
                               "FIXME")

        cu.add_defn(methods.c_defn())
        cu.add_defn(getsettable.c_defn())            
        cu.add_defn(pytype.c_defn())
        modinit_preinit += pytype.c_invoke_type_ready()
        modinit_postinit += pytype.c_invoke_add_to_module()

generate_intermediate_tree_classes()


def generate_tree_code_classes():
    # Generate all of the concrete gcc.Tree subclasses based on the:
    #    enum tree_code
    # as subclasses of the above layer:
    global modinit_preinit
    global modinit_postinit
    
    for tree_type in tree_types:
        base_type = type_for_code_class[tree_type.TYPE]

        cc = tree_type.camel_cased_string()

        getsettable =  PyGetSetDefTable('gcc_%s_getset_table' % cc, [],
                                        identifier_prefix='gcc_%s' % cc,
                                        typename='PyGccTree')

        tp_as_number = None
        tp_repr = None
        tp_str = None

        methods = PyMethodTable('gcc_%s_methods' % cc, [])

        def get_getter_identifier(name):
            return 'gcc_%s_get_%s' % (cc, name)

        def add_simple_getter(name, c_expression, doc):
            getsettable.add_gsdef(name,
                                  cu.add_simple_getter(get_getter_identifier(name),
                                                       'PyGccTree',
                                                       c_expression),
                                  None,
                                  doc)

        def add_complex_getter(name, doc):
            getsettable.add_gsdef(name,
                                  get_getter_identifier(name),
                                  None,
                                  doc)

        if cc == 'AddrExpr':
            add_simple_getter('operand',
                              'gcc_python_make_wrapper_tree(gcc_private_make_tree(TREE_OPERAND (self->t.inner, 0)))',
                              'The operand of this expression, as a gcc.Tree')

        if cc == 'StringCst':
            add_simple_getter('constant',
                              'gcc_python_string_from_string(TREE_STRING_POINTER(self->t.inner))',
                              'The actual value of this constant, as a str')
            tp_repr = '(reprfunc)gcc_StringConstant_repr'

        if cc == 'IntegerCst':
            getsettable.add_gsdef('constant',
                                  'gcc_IntegerConstant_get_constant',
                                  None,
                                  'The actual value of this constant, as an int/long')
            number_methods = PyNumberMethods('gcc_IntegerConstant_number_methods')
            tp_as_number = number_methods.identifier
            number_methods.nb_int = 'gcc_IntegerConstant_get_constant'
            cu.add_defn(number_methods.c_defn())
            tp_repr = '(reprfunc)gcc_IntegerConstant_repr'

        if cc == 'RealCst':
            getsettable.add_gsdef('constant',
                                  'gcc_RealCst_get_constant',
                                  None,
                                  'The actual value of this constant, as a float')
            tp_repr = '(reprfunc)gcc_RealCst_repr'

        # TYPE_QUALS for various foo_TYPE classes:
        if tree_type.SYM in ('VOID_TYPE', 'INTEGER_TYPE', 'REAL_TYPE', 
                             'FIXED_POINT_TYPE', 'COMPLEX_TYPE', 'VECTOR_TYPE',
                             'ENUMERAL_TYPE', 'BOOLEAN_TYPE'):
            for qual in ('const', 'volatile', 'restrict'):
                add_simple_getter(qual,
                                  'PyBool_FromLong(TYPE_QUALS(self->t.inner) & TYPE_QUAL_%s)' % qual.upper(),
                                  "Boolean: does this type have the '%s' modifier?" % qual)
                add_simple_getter('%s_equivalent' % qual,
                                  'gcc_python_make_wrapper_tree(gcc_private_make_tree(build_qualified_type(self->t.inner, TYPE_QUAL_%s)))' % qual.upper(),
                                  'The gcc.Type for the %s version of this type' % qual)

        if tree_type.SYM == 'INTEGER_TYPE':
            add_simple_getter('unsigned',
                              'PyBool_FromLong(TYPE_UNSIGNED(self->t.inner))',
                              "Boolean: True for 'unsigned', False for 'signed'")
<<<<<<< HEAD
            add_simple_getter('signed_equivalent',
                              'gcc_python_make_wrapper_tree(gcc_private_make_tree(c_common_signed_type(self->t.inner)))',
                              'The gcc.IntegerType for the signed version of this type')
            add_simple_getter('unsigned_equivalent',
                              'gcc_python_make_wrapper_tree(gcc_private_make_tree(c_common_unsigned_type(self->t.inner)))',
=======
            add_complex_getter('signed_equivalent',
                              'The gcc.IntegerType for the signed version of this type')
            add_complex_getter('unsigned_equivalent',
>>>>>>> f695cea2
                              'The gcc.IntegerType for the unsigned version of this type')
            add_simple_getter('max_value',
                              'gcc_python_make_wrapper_tree(gcc_integer_constant_as_gcc_tree(gcc_integer_type_get_max_value(PyGccTree_as_gcc_integer_type(self))))',
                              'The maximum possible value for this type, as a gcc.IntegerCst')
            add_simple_getter('min_value',
                              'gcc_python_make_wrapper_tree(gcc_integer_constant_as_gcc_tree(gcc_integer_type_get_min_value(PyGccTree_as_gcc_integer_type(self))))',
                              'The minimum possible value for this type, as a gcc.IntegerCst')

        if tree_type.SYM in ('INTEGER_TYPE', 'REAL_TYPE', 'FIXED_POINT_TYPE'):
            prefix = 'gcc_%s' % tree_type.SYM.lower()
            add_simple_getter('precision',
                              'gcc_python_int_from_long(%s_get_precision(PyGccTree_as_%s(self)))' % (prefix, prefix),
                              'The precision of this type in bits, as an int (e.g. 32)')

        if tree_type.SYM in ('POINTER_TYPE', 'ARRAY_TYPE', 'VECTOR_TYPE'):
            add_simple_getter('dereference',
                              'gcc_python_make_wrapper_tree(gcc_private_make_tree(TREE_TYPE(self->t.inner)))',
                              "The gcc.Type that this type points to'")

        if tree_type.SYM == 'ARRAY_TYPE':
            add_simple_getter('range',
                              'gcc_python_make_wrapper_tree(gcc_private_make_tree(TYPE_DOMAIN(self->t.inner)))',
                              "The gcc.Type that is the range of this array type")

        if tree_type.SYM == 'ARRAY_REF':
            add_simple_getter('array',
                              'gcc_python_make_wrapper_tree(gcc_private_make_tree(TREE_OPERAND(self->t.inner, 0)))',
                              "The gcc.Tree for the array being referenced'")
            add_simple_getter('index',
                              'gcc_python_make_wrapper_tree(gcc_private_make_tree(TREE_OPERAND(self->t.inner, 1)))',
                              "The gcc.Tree for index being referenced'")
            tp_repr = '(reprfunc)gcc_ArrayRef_repr'

        if tree_type.SYM == 'COMPONENT_REF':
            add_simple_getter('target',
                              'gcc_python_make_wrapper_tree(gcc_private_make_tree(TREE_OPERAND(self->t.inner, 0)))',
                              "The gcc.Tree that for the container of the field'")
            add_simple_getter('field',
                              'gcc_python_make_wrapper_tree(gcc_private_make_tree(TREE_OPERAND(self->t.inner, 1)))',
                              "The gcc.FieldDecl for the field within the target'")
            tp_repr = '(reprfunc)gcc_ComponentRef_repr'

        if tree_type.SYM == 'MEM_REF':
            add_simple_getter('operand',
                              'gcc_python_make_wrapper_tree(gcc_private_make_tree(TREE_OPERAND(self->t.inner, 0)))',
                              "The gcc.Tree that for the pointer expression'")

        if tree_type.SYM == 'BIT_FIELD_REF':
            add_simple_getter('operand',
                              'gcc_python_make_wrapper_tree(gcc_private_make_tree(TREE_OPERAND(self->t.inner, 0)))',
                              "The gcc.Tree for the structure or union expression")
            add_simple_getter('num_bits',
                              'gcc_python_make_wrapper_tree(gcc_private_make_tree(TREE_OPERAND(self->t.inner, 1)))',
                              "The number of bits being referenced, as a gcc.IntegerCst")
            add_simple_getter('position',
                              'gcc_python_make_wrapper_tree(gcc_private_make_tree(TREE_OPERAND(self->t.inner, 2)))',
                              "The position of the first referenced bit, as a gcc.IntegerCst")

        if tree_type.SYM in ('RECORD_TYPE', 'UNION_TYPE', 'QUAL_UNION_TYPE'):
            add_simple_getter('fields',
                              'gcc_tree_list_from_chain(TYPE_FIELDS(self->t.inner))',
                              "The fields of this type")

        if tree_type.SYM == 'IDENTIFIER_NODE':
            add_simple_getter('name',
                              'gcc_python_string_or_none(IDENTIFIER_POINTER(self->t.inner))',
                              "The name of this gcc.IdentifierNode, as a string")
            tp_repr = '(reprfunc)gcc_IdentifierNode_repr'

        if tree_type.SYM == 'VAR_DECL':
            add_simple_getter('initial',
                              'gcc_python_make_wrapper_tree(gcc_private_make_tree(DECL_INITIAL(self->t.inner)))',
                              "The initial value for this variable as a gcc.Constructor, or None")
            add_simple_getter('static',
                              'PyBool_FromLong(TREE_STATIC(self->t.inner))',
                              "Boolean: is this variable to be allocated with static storage")

        if tree_type.SYM == 'CONSTRUCTOR':
            add_complex_getter('elements',
                              "The elements of this constructor, as a list of (index, gcc.Tree) pairs")

        if tree_type.SYM == 'TRANSLATION_UNIT_DECL':
            add_simple_getter('block',
                              'PyGccBlock_New(gcc_translation_unit_decl_get_block(PyGccTree_as_gcc_translation_unit_decl(self)))',
                               "The gcc.Block for this namespace")
            add_simple_getter('language',
                              'gcc_python_string_from_string(gcc_translation_unit_decl_get_language(PyGccTree_as_gcc_translation_unit_decl(self)))',
                               "The source language of this translation unit, as a string")

        if tree_type.SYM == 'BLOCK':
            add_simple_getter('vars',
                              'gcc_tree_list_from_chain(BLOCK_VARS(self->t.inner))',
                               "The list of gcc.Tree for the declarations and labels in this block")

        if tree_type.SYM == 'NAMESPACE_DECL':
            add_simple_getter('alias_of',
                              'gcc_python_make_wrapper_tree(gcc_private_make_tree(DECL_NAMESPACE_ALIAS(self->t.inner)))',
                              "None if not an alias, otherwise the gcc.NamespaceDecl we alias")
            add_simple_getter('declarations',
                              'gcc_python_namespace_decl_declarations(self->t.inner)',
                              'The list of gcc.Declarations within this namespace')
            add_simple_getter('namespaces',
                              'gcc_python_namespace_decl_namespaces(self->t.inner)',
                              'The list of gcc.NamespaceDecl objects and gcc.TypeDecl of Unions nested in this namespace')
            methods.add_method('lookup',
                               '(PyCFunction)gcc_NamespaceDecl_lookup',
                               'METH_VARARGS|METH_KEYWORDS',
                               "Look up the given string within this namespace")
            methods.add_method('unalias',
                               '(PyCFunction)gcc_NamespaceDecl_unalias',
                               'METH_VARARGS|METH_KEYWORDS',
                               "A gcc.NamespaceDecl of this namespace that is not an alias")

        if tree_type.SYM == 'TYPE_DECL':
            getsettable.add_gsdef('pointer',
                                  'gcc_TypeDecl_get_pointer',
                                  None,
                                  "The gcc.PointerType representing '(this_type *)'")

        if tree_type.SYM == 'FUNCTION_TYPE':
            getsettable.add_gsdef('argument_types',
                                  'gcc_FunctionType_get_argument_types',
                                  None,
                                  "A tuple of gcc.Type instances, representing the argument types of this function type")

        if tree_type.SYM == 'METHOD_TYPE':
            getsettable.add_gsdef('argument_types',
                                  'gcc_MethodType_get_argument_types',
                                  None,
                                  "A tuple of gcc.Type instances, representing the argument types of this method type")

        if tree_type.SYM == 'FUNCTION_DECL':
            getsettable.add_gsdef('fullname',
                                  'gcc_FunctionDecl_get_fullname',
                                  None,
                                  'C++ only: the full name of this function declaration')
            add_simple_getter('function',
                              'gcc_python_make_wrapper_function(gcc_private_make_function(DECL_STRUCT_FUNCTION(self->t.inner)))',
                              'The gcc.Function (or None) for this declaration')
            add_simple_getter('arguments',
                              'gcc_tree_list_from_chain(DECL_ARGUMENTS(self->t.inner))',
                              'List of gcc.ParmDecl')
            add_simple_getter('result',
                              'gcc_python_make_wrapper_tree(gcc_private_make_tree(DECL_RESULT_FLD(self->t.inner)))',
                              'The gcc.ResultDecl for the return value')
            add_simple_getter('callgraph_node',
                              'gcc_python_make_wrapper_cgraph_node(gcc_private_make_cgraph_node(cgraph_get_node(self->t.inner)))',
                              'The gcc.CallgraphNode for this function declaration, or None')

            for attr in ('public', 'private', 'protected', 'static'):
                getsettable.add_simple_getter(cu,
                                              'is_%s' % attr,
                                              'PyBool_FromLong(TREE_%s(self->t.inner))' % attr.upper(),
                                              None)

        if tree_type.SYM == 'SSA_NAME':
            # c.f. "struct GTY(()) tree_ssa_name":
            add_simple_getter('var',
                              'gcc_python_make_wrapper_tree(gcc_ssa_name_get_var(PyGccTree_as_gcc_ssa_name(self)))',
                              "The variable being referenced'")
            add_simple_getter('def_stmt',
                              'gcc_python_make_wrapper_gimple(gcc_ssa_name_get_def_stmt(PyGccTree_as_gcc_ssa_name(self)))',
                              "The gcc.Gimple statement which defines this SSA name'")
            add_simple_getter('version',
                              'gcc_python_int_from_long(gcc_ssa_name_get_version(PyGccTree_as_gcc_ssa_name(self)))',
                              "The SSA version number of this SSA name'")
            tp_repr = '(reprfunc)gcc_SsaName_repr'


        if tree_type.SYM == 'TREE_LIST':
            # c.f. "struct GTY(()) tree_list":
            tp_repr = '(reprfunc)gcc_TreeList_repr'

        if tree_type.SYM == 'CASE_LABEL_EXPR':
            add_simple_getter('low',
                              'gcc_python_make_wrapper_tree(gcc_case_label_expr_get_low(PyGccTree_as_gcc_case_label_expr(self)))',
                              "The low value of the case label, as a gcc.Tree (or None for the default)")
            add_simple_getter('high',
                              'gcc_python_make_wrapper_tree(gcc_case_label_expr_get_high(PyGccTree_as_gcc_case_label_expr(self)))',
                              "The high value of the case label, if any, as a gcc.Tree (None for the default and for single-valued case labels)")
            add_simple_getter('target',
                              'gcc_python_make_wrapper_tree(gcc_label_decl_as_gcc_tree(gcc_case_label_expr_get_target(PyGccTree_as_gcc_case_label_expr(self))))',
                              "The target of the case label, as a gcc.LabelDecl")
            tp_repr = '(reprfunc)gcc_CaseLabelExpr_repr'

        cu.add_defn(getsettable.c_defn())
        cu.add_defn(methods.c_defn())
        pytype = PyGccWrapperTypeObject(identifier = 'gcc_%sType' % cc,
                              localname = cc,
                              tp_name = 'gcc.%s' % cc,
                              struct_name = 'PyGccTree',
                              tp_new = 'PyType_GenericNew',
                              tp_base = '&%s' % base_type,
                              tp_getset = getsettable.identifier,
                              tp_str = tp_str,
                              tp_repr = tp_repr,
                              tp_methods = methods.identifier,
                              )
        if tp_as_number:
            pytype.tp_as_number = '&%s' % tp_as_number
        cu.add_defn(pytype.c_defn())
        modinit_preinit += pytype.c_invoke_type_ready()
        modinit_postinit += pytype.c_invoke_add_to_module()
        

    cu.add_defn('\n/* Map from GCC tree codes to PyGccWrapperTypeObject* */\n')
    cu.add_defn('PyGccWrapperTypeObject *pytype_for_tree_code[] = {\n')
    for tree_type in tree_types:
        cu.add_defn('    &gcc_%sType, /* %s */\n' % (tree_type.camel_cased_string(), tree_type.SYM))
    cu.add_defn('};\n\n')

    cu.add_defn('\n/* Map from PyGccWrapperTypeObject* to GCC tree codes*/\n')
    cu.add_defn('int \n')
    cu.add_defn('gcc_python_tree_type_object_as_tree_code(PyObject *cls, enum tree_code *out)\n')
    cu.add_defn('{\n')
    for tree_type in tree_types:
        cu.add_defn('    if (cls == (PyObject*)&gcc_%sType) {\n'
                    '        *out = %s; return 0;\n'
                    '    }\n'
                    % (tree_type.camel_cased_string(),
                       tree_type.SYM))
    cu.add_defn('    return -1;\n')
    cu.add_defn('}\n')

    cu.add_defn("""
PyGccWrapperTypeObject*
gcc_python_autogenerated_tree_type_for_tree_code(enum tree_code code, int borrow_ref)
{
    PyGccWrapperTypeObject *result;

    assert(code >= 0);
    assert(code < MAX_TREE_CODES);

    result = pytype_for_tree_code[code];

    if (!borrow_ref) {
        Py_INCREF(result);
    }
    return result;
}

PyGccWrapperTypeObject*
gcc_python_autogenerated_tree_type_for_tree(gcc_tree t, int borrow_ref)
{
    enum tree_code code = TREE_CODE(t.inner);
    /* printf("code:%i\\n", code); */
    return gcc_python_autogenerated_tree_type_for_tree_code(code, borrow_ref);
}
""")


generate_tree_code_classes()

cu.add_defn("""
int autogenerated_tree_init_types(void)
{
""" + modinit_preinit + """
    return 1;

error:
    return 0;
}
""")

cu.add_defn("""
void autogenerated_tree_add_types(PyObject *m)
{
""" + modinit_postinit + """
}
""")



print(cu.as_str())<|MERGE_RESOLUTION|>--- conflicted
+++ resolved
@@ -390,17 +390,9 @@
             add_simple_getter('unsigned',
                               'PyBool_FromLong(TYPE_UNSIGNED(self->t.inner))',
                               "Boolean: True for 'unsigned', False for 'signed'")
-<<<<<<< HEAD
-            add_simple_getter('signed_equivalent',
-                              'gcc_python_make_wrapper_tree(gcc_private_make_tree(c_common_signed_type(self->t.inner)))',
-                              'The gcc.IntegerType for the signed version of this type')
-            add_simple_getter('unsigned_equivalent',
-                              'gcc_python_make_wrapper_tree(gcc_private_make_tree(c_common_unsigned_type(self->t.inner)))',
-=======
             add_complex_getter('signed_equivalent',
                               'The gcc.IntegerType for the signed version of this type')
             add_complex_getter('unsigned_equivalent',
->>>>>>> f695cea2
                               'The gcc.IntegerType for the unsigned version of this type')
             add_simple_getter('max_value',
                               'gcc_python_make_wrapper_tree(gcc_integer_constant_as_gcc_tree(gcc_integer_type_get_max_value(PyGccTree_as_gcc_integer_type(self))))',
